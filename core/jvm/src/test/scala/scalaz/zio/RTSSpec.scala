// Copyright (C) 2017-2018 John A. De Goes. All rights reserved.
package scalaz.zio

import java.util.concurrent.Callable
import java.util.concurrent.atomic.AtomicInteger

import scala.concurrent.duration._
import org.specs2.concurrent.ExecutionEnv
import org.specs2.Specification
import org.specs2.specification.AroundTimeout
import Errors.UnhandledError
import com.github.ghik.silencer.silent

class RTSSpec(implicit ee: ExecutionEnv) extends Specification with AroundTimeout with RTS {

  override def defaultHandler[E]: Throwable => IO[E, Unit] = _ => IO.unit[E]

  def is = s2"""
  RTS synchronous correctness
    widen Void                              $testWidenVoid
    evaluation of point                     $testPoint
    point must be lazy                      $testPointIsLazy
    now must be eager                       $testNowIsEager
    suspend must be lazy                    $testSuspendIsLazy
    suspend must be evaluatable             $testSuspendIsEvaluatable
    point, bind, map                        $testSyncEvalLoop
    sync effect                             $testEvalOfSyncEffect
    deep effects                            $testEvalOfDeepSyncEffect

  RTS failure
    error in sync effect                    $testEvalOfRedeemOfSyncEffectError
    attempt . fail                          $testEvalOfAttemptOfFail
    deep attempt sync effect error          $testAttemptOfDeepSyncEffectError
    deep attempt fail error                 $testAttemptOfDeepFailError
    uncaught fail                           $testEvalOfUncaughtFail
    uncaught sync effect error              $testEvalOfUncaughtThrownSyncEffect
    deep uncaught sync effect error         $testEvalOfDeepUncaughtThrownSyncEffect
    deep uncaught fail                      $testEvalOfDeepUncaughtFail

  RTS bracket
    fail ensuring                           $testEvalOfFailEnsuring
    fail on error                           $testEvalOfFailOnError
    finalizer errors not caught             $testErrorInFinalizerCannotBeCaught
    finalizer errors reported               ${upTo(1.second)(testErrorInFinalizerIsReported)}
    bracket result is usage result          $testExitResultIsUsageResult
    error in just acquisition               $testBracketErrorInAcquisition
    error in just release                   $testBracketErrorInRelease
    error in just usage                     $testBracketErrorInUsage
    rethrown caught error in acquisition    $testBracketRethrownCaughtErrorInAcquisition
    rethrown caught error in release        $testBracketRethrownCaughtErrorInRelease
    rethrown caught error in usage          $testBracketRethrownCaughtErrorInUsage
    test eval of async fail                 $testEvalOfAsyncAttemptOfFail
    bracket regression 1                    ${upTo(10.seconds)(testBracketRegression1)}

  RTS synchronous stack safety
    deep map of point                       $testDeepMapOfPoint
    deep map of now                         $testDeepMapOfNow
    deep map of sync effect                 $testDeepMapOfSyncEffectIsStackSafe
    deep attempt                            $testDeepAttemptIsStackSafe
    deep absolve/attempt is identity        $testDeepAbsolveAttemptIsIdentity
    deep async absolve/attempt is identity  $testDeepAsyncAbsolveAttemptIsIdentity

  RTS asynchronous stack safety
    deep bind of async chain                $testDeepBindOfAsyncChainIsStackSafe

  RTS asynchronous correctness
    simple async must return                $testAsyncEffectReturns
    sleep 0 must return                     ${upTo(1.second)(testSleepZeroReturns)}

  RTS concurrency correctness
    shallow fork/join identity              $testForkJoinIsId
    deep fork/join identity                 $testDeepForkJoinIsId
    interrupt of never                      ${upTo(1.second)(testNeverIsInterruptible)}
    race of fail with success               ${upTo(1.second)(testRaceChoosesWinner)}
    race of fail with fail                  ${upTo(1.second)(testRaceChoosesFailure)}
    race of value & never                   ${upTo(1.second)(testRaceOfValueNever)}
    raceAll of values                       ${upTo(1.second)(testRaceAllOfValues)}
    raceAll of failures                     ${upTo(1.second)(testRaceAllOfFailures)}
    raceAll of failures & one success       ${upTo(1.second)(testRaceAllOfFailuresOneSuccess)}
    par regression                          ${upTo(5.seconds)(testPar)}
    par of now values                       ${upTo(5.seconds)(testRepeatedPar)}
    mergeAll                                $testMergeAll
    mergeAllEmpty                           $testMergeAllEmpty
    reduceAll                               $testReduceAll
    reduceAll Empty List                    $testReduceAllEmpty

  RTS regression tests
    regression 1                            $testDeadlockRegression
<<<<<<< HEAD

  RTS interrupt fiber tests
    sync forever                            $testInterruptSyncForever
=======
    check interruption regression 1         ${upTo(20.seconds)(testInterruptionRegression1)}
>>>>>>> 26d09622
  """

  def testPoint =
    unsafePerformIO(IO.point(1)) must_=== 1

  def testWidenVoid = {
    val op1 = IO.sync[RuntimeException, String]("1")
    val op2 = IO.sync[Void, String]("2")

    val result: IO[RuntimeException, String] = for {
      r1 <- op1
      r2 <- op2.widenError[RuntimeException]
    } yield r1 + r2

    unsafePerformIO(result) must_=== "12"
  }

  def testPointIsLazy =
    IO.point(throw new Error("Not lazy")) must not(throwA[Throwable])

  @silent
  def testNowIsEager =
    IO.now(throw new Error("Eager")) must (throwA[Error])

  def testSuspendIsLazy =
    IO.suspend(throw new Error("Eager")) must not(throwA[Throwable])

  def testSuspendIsEvaluatable =
    unsafePerformIO(IO.suspend(IO.point[Throwable, Int](42))) must_=== 42

  def testSyncEvalLoop = {
    def fibIo(n: Int): IO[Throwable, BigInt] =
      if (n <= 1) IO.point(n)
      else
        for {
          a <- fibIo(n - 1)
          b <- fibIo(n - 2)
        } yield a + b

    unsafePerformIO(fibIo(10)) must_=== fib(10)
  }

  def testEvalOfSyncEffect = {
    def sumIo(n: Int): IO[Throwable, Int] =
      if (n <= 0) IO.sync(0)
      else IO.sync(n).flatMap(b => sumIo(n - 1).map(a => a + b))

    unsafePerformIO(sumIo(1000)) must_=== sum(1000)
  }

  @silent
  def testEvalOfRedeemOfSyncEffectError =
    unsafePerformIO(
      IO.syncThrowable[Unit](throw ExampleError).redeemPure[Throwable, Option[Throwable]](Some(_), _ => None)
    ) must_=== Some(ExampleError)

  def testEvalOfAttemptOfFail = Seq(
    unsafePerformIO(IO.fail[Throwable, Int](ExampleError).attempt[Throwable]) must_=== Left(ExampleError),
    unsafePerformIO(IO.suspend(IO.suspend(IO.fail[Throwable, Int](ExampleError)).attempt[Throwable])) must_=== Left(
      ExampleError
    )
  )

  def testAttemptOfDeepSyncEffectError =
    unsafePerformIO(deepErrorEffect(100).attempt[Throwable]) must_=== Left(ExampleError)

  def testAttemptOfDeepFailError =
    unsafePerformIO(deepErrorFail(100).attempt[Throwable]) must_=== Left(ExampleError)

  def testEvalOfUncaughtFail =
    unsafePerformIO(IO.fail[Throwable, Int](ExampleError)) must (throwA(UnhandledError(ExampleError)))

  def testEvalOfUncaughtThrownSyncEffect =
    unsafePerformIO(IO.sync[Throwable, Int](throw ExampleError)) must (throwA(ExampleError))

  def testEvalOfDeepUncaughtThrownSyncEffect =
    unsafePerformIO(deepErrorEffect(100)) must (throwA(UnhandledError(ExampleError)))

  def testEvalOfDeepUncaughtFail =
    unsafePerformIO(deepErrorEffect(100)) must (throwA(UnhandledError(ExampleError)))

  def testEvalOfFailEnsuring = {
    var finalized = false

    unsafePerformIO(IO.fail[Throwable, Unit](ExampleError).ensuring(IO.sync[Void, Unit] { finalized = true; () })) must (throwA(
      UnhandledError(ExampleError)
    ))
    finalized must_=== true
  }

  def testEvalOfFailOnError = {
    var finalized = false
    val cleanup: Option[Throwable] => IO[Void, Unit] =
      _ => IO.sync[Void, Unit] { finalized = true; () }

    unsafePerformIO(
      IO.fail[Throwable, Unit](ExampleError).onError(cleanup)
    ) must (throwA(UnhandledError(ExampleError)))

    finalized must_=== true
  }

  def testErrorInFinalizerCannotBeCaught = {
    val nested: IO[Throwable, Int] =
      IO.fail[Throwable, Int](ExampleError)
        .ensuring(IO.terminate(new Error("e2")))
        .ensuring(IO.terminate(new Error("e3")))

    unsafePerformIO(nested) must (throwA(UnhandledError(ExampleError)))
  }

  def testErrorInFinalizerIsReported = {
    var reported: Throwable = null

    unsafePerformIO {
      IO.point[Void, Int](42)
        .ensuring(IO.terminate(ExampleError))
        .fork0(e => IO.sync[Void, Unit] { reported = e; () })
    }

    // FIXME: Is this an issue with thread synchronization?
    while (reported eq null) Thread.`yield`()

    ((throw reported): Int) must (throwA(ExampleError))
  }

  def testExitResultIsUsageResult =
    unsafePerformIO(IO.bracket(IO.unit[Throwable])(_ => IO.unit[Void])(_ => IO.point[Throwable, Int](42))) must_=== 42

  def testBracketErrorInAcquisition =
    unsafePerformIO(IO.bracket(IO.fail[Throwable, Unit](ExampleError))(_ => IO.unit)(_ => IO.unit)) must
      (throwA(UnhandledError(ExampleError)))

  def testBracketErrorInRelease =
    unsafePerformIO(IO.bracket(IO.unit[Void])(_ => IO.terminate(ExampleError))(_ => IO.unit[Void])) must
      (throwA(ExampleError))

  def testBracketErrorInUsage =
    unsafePerformIO(IO.bracket(IO.unit[Throwable])(_ => IO.unit)(_ => IO.fail[Throwable, Unit](ExampleError))) must
      (throwA(UnhandledError(ExampleError)))

  def testBracketRethrownCaughtErrorInAcquisition = {
    lazy val actual = unsafePerformIO(
      IO.absolve(IO.bracket(IO.fail[Throwable, Unit](ExampleError))(_ => IO.unit)(_ => IO.unit).attempt[Throwable])
    )

    actual must (throwA(UnhandledError(ExampleError)))
  }

  def testBracketRethrownCaughtErrorInRelease = {
    lazy val actual = unsafePerformIO(
      IO.bracket(IO.unit[Void])(_ => IO.terminate(ExampleError))(_ => IO.unit[Void])
    )

    actual must (throwA(ExampleError))
  }

  def testBracketRethrownCaughtErrorInUsage = {
    lazy val actual = unsafePerformIO(
      IO.absolve(
        IO.bracket(IO.unit[Throwable])(_ => IO.unit)(_ => IO.fail[Throwable, Unit](ExampleError)).attempt[Throwable]
      )
    )

    actual must (throwA(UnhandledError(ExampleError)))
  }

  def testEvalOfAsyncAttemptOfFail = {
    val io1 = IO.bracket(IO.unit[Throwable])(_ => AsyncUnit[Void])(_ => asyncExampleError[Unit])
    val io2 = IO.bracket(AsyncUnit[Throwable])(_ => IO.unit)(_ => asyncExampleError[Unit])

    unsafePerformIO(io1) must (throwA(UnhandledError(ExampleError)))
    unsafePerformIO(io2) must (throwA(UnhandledError(ExampleError)))
    unsafePerformIO(IO.absolve(io1.attempt[Throwable])) must (throwA(UnhandledError(ExampleError)))
    unsafePerformIO(IO.absolve(io2.attempt[Throwable])) must (throwA(UnhandledError(ExampleError)))
  }

  def testBracketRegression1 = {
    def makeLogger: IORef[List[String]] => String => IO[Void, Unit] =
      (ref: IORef[List[String]]) => (line: String) => ref.modify[Void](_ ::: List(line)).toUnit

    unsafePerformIO(for {
      ref <- IORef[Void, List[String]](Nil)
      log = makeLogger(ref)
      f <- IO
            .bracket(
              IO.bracket(IO.unit[Void])(_ => log("start 1") *> IO.sleep(10.milliseconds) *> log("release 1"))(
                _ => IO.unit[Void]
              )
            )(_ => log("start 2") *> IO.sleep(10.milliseconds) *> log("release 2"))(_ => IO.unit[Void])
            .fork
      _ <- (ref.read <* IO.sleep[Void](1.millisecond)).doUntil(_.contains("start 1"))
      _ <- f.interrupt(new RuntimeException("cancel"))
      _ <- (ref.read <* IO.sleep[Void](1.millisecond)).doUntil(_.contains("release 2"))
      l <- ref.read
    } yield l) must_=== ("start 1" :: "release 1" :: "start 2" :: "release 2" :: Nil)
  }

  def testEvalOfDeepSyncEffect = {
    def incLeft(n: Int, ref: IORef[Int]): IO[Throwable, Int] =
      if (n <= 0) ref.read
      else incLeft(n - 1, ref) <* ref.modify(_ + 1)

    def incRight(n: Int, ref: IORef[Int]): IO[Throwable, Int] =
      if (n <= 0) ref.read
      else ref.modify(_ + 1) *> incRight(n - 1, ref)

    unsafePerformIO(for {
      ref <- IORef(0)
      v   <- incLeft(100, ref)
    } yield v) must_=== 100

    unsafePerformIO(for {
      ref <- IORef(0)
      v   <- incRight(1000, ref)
    } yield v) must_=== 1000
  }

  def testDeepMapOfPoint =
    unsafePerformIO(deepMapPoint(10000)) must_=== 10000

  def testDeepMapOfNow =
    unsafePerformIO(deepMapNow(10000)) must_=== 10000

  def testDeepMapOfSyncEffectIsStackSafe =
    unsafePerformIO(deepMapEffect(10000)) must_=== 10000

  def testDeepAttemptIsStackSafe =
    unsafePerformIO((0 until 10000).foldLeft(IO.sync[Throwable, Unit](())) { (acc, _) =>
      acc.attempt[Throwable].toUnit
    }) must_=== (())

  def testDeepAbsolveAttemptIsIdentity =
    unsafePerformIO((0 until 1000).foldLeft(IO.point[Int, Int](42))((acc, _) => IO.absolve(acc.attempt))) must_=== 42

  def testDeepAsyncAbsolveAttemptIsIdentity =
    unsafePerformIO(
      (0 until 1000)
        .foldLeft(IO.async[Int, Int](k => k(ExitResult.Completed(42))))((acc, _) => IO.absolve(acc.attempt))
    ) must_=== 42

  def testDeepBindOfAsyncChainIsStackSafe = {
    val result = (0 until 10000).foldLeft(IO.point[Throwable, Int](0)) { (acc, _) =>
      acc.flatMap(n => IO.async[Throwable, Int](_(ExitResult.Completed[Throwable, Int](n + 1))))
    }

    unsafePerformIO(result) must_=== 10000
  }

  def testAsyncEffectReturns =
    unsafePerformIO(IO.async[Throwable, Int](cb => cb(ExitResult.Completed(42)))) must_=== 42

  def testSleepZeroReturns =
    unsafePerformIO(IO.sleep(1.nanoseconds)) must_=== ((): Unit)

  def testForkJoinIsId =
    unsafePerformIO(IO.point[Throwable, Int](42).fork.flatMap(_.join)) must_=== 42

  def testDeepForkJoinIsId = {
    val n = 20

    unsafePerformIO(concurrentFib(n)) must_=== fib(n)
  }

  def testNeverIsInterruptible = {
    val io =
      for {
        fiber <- IO.never[Throwable, Int].fork[Throwable]
        _     <- fiber.interrupt(ExampleError)
      } yield 42

    unsafePerformIO(io) must_=== 42
  }

  def testRaceChoosesWinner =
    unsafePerformIO(IO.fail(42).race(IO.now(24)).attempt) must_=== Right(24)

  def testRaceChoosesFailure =
    unsafePerformIO(IO.fail(42).race(IO.fail(42)).attempt) must_=== Left(42)

  def testRaceOfValueNever =
    unsafePerformIO(IO.point(42).race(IO.never[Throwable, Int])) must_=== 42

  def testRaceOfFailNever =
    unsafePerformIO(IO.fail(24).race(IO.never[Int, Int]).timeout[Option[Int]](None)(Option.apply)(10.milliseconds)) must beNone

  def testRaceAllOfValues =
    unsafePerformIO(IO.raceAll[Int, Int](List(IO.fail(42), IO.now(24))).attempt) must_=== Right(24)

  def testRaceAllOfFailures =
    unsafePerformIO(IO.raceAll[Int, Void](List(IO.fail(24).delay(10.milliseconds), IO.fail(24))).attempt) must_=== Left(
      24
    )

  def testRaceAllOfFailuresOneSuccess =
    unsafePerformIO(IO.raceAll[Int, Int](List(IO.fail(42), IO.now(24).delay(1.milliseconds))).attempt) must_=== Right(
      24
    )

  def testRepeatedPar = {
    def countdown(n: Int): IO[Void, Int] =
      if (n == 0) IO.now(0)
      else IO.now[Void, Int](1).par(IO.now[Void, Int](2)).flatMap(t => countdown(n - 1).map(y => t._1 + t._2 + y))

    unsafePerformIO(countdown(50)) must_=== 150
  }

  def testPar =
    (0 to 1000).map { _ =>
      unsafePerformIO(IO.now[Void, Int](1).par(IO.now[Void, Int](2)).flatMap(t => IO.now(t._1 + t._2))) must_=== 3
    }

  def testReduceAll =
    unsafePerformIO(
      IO.reduceAll[Void, Int](IO.point(1), List(2, 3, 4).map(IO.point[Void, Int](_)))(_ + _)
    ) must_=== 10

  def testReduceAllEmpty =
    unsafePerformIO(
      IO.reduceAll[Void, Int](IO.point(1), Seq.empty)(_ + _)
    ) must_=== 1

  def testDeadlockRegression = {

    import java.util.concurrent.Executors

    val e = Executors.newSingleThreadExecutor()

    for (i <- (0 until 10000)) {
      val t = IO.async[Void, Int] { cb =>
        val c: Callable[Unit] = () => cb(ExitResult.Completed(1))
        val _                 = e.submit(c)
      }
      unsafePerformIO(t)
    }

    e.shutdown() must_=== (())
  }

<<<<<<< HEAD
  def testInterruptSyncForever = unsafePerformIO(
    for {
      f <- IO.sync[Void, Int](1).forever[Void].fork
      _ <- f.interrupt[Void](new Error("terminate forever"))
    } yield true
  )
=======
  def testInterruptionRegression1 = {

    val c = new AtomicInteger(0)

    def test =
      IO.syncThrowable {
        if (c.incrementAndGet() <= 1) throw new RuntimeException("x")
      }.forever
        .ensuring(IO.unit)
        .attempt
        .forever

    unsafePerformIO(
      for {
        f <- test.fork[Throwable]
        c <- (IO.sync[Throwable, Int](c.get) <* IO.sleep(1.millis)).doUntil(_ >= 1) <* f.interrupt(
              new RuntimeException("y")
            )
      } yield c must be_>=(1)
    )

  }
>>>>>>> 26d09622

  // Utility stuff
  val ExampleError = new Exception("Oh noes!")

  def asyncExampleError[A]: IO[Throwable, A] = IO.async[Throwable, A](_(ExitResult.Failed(ExampleError)))

  def sum(n: Int): Int =
    if (n <= 0) 0
    else n + sum(n - 1)

  def deepMapPoint(n: Int): IO[Throwable, Int] =
    if (n <= 0) IO.point(n) else IO.point(n - 1).map(_ + 1)

  def deepMapNow(n: Int): IO[Throwable, Int] =
    if (n <= 0) IO.now(n) else IO.now(n - 1).map(_ + 1)

  def deepMapEffect(n: Int): IO[Throwable, Int] =
    if (n <= 0) IO.sync(n) else IO.sync(n - 1).map(_ + 1)

  def deepErrorEffect(n: Int): IO[Throwable, Unit] =
    if (n == 0) IO.syncThrowable(throw ExampleError)
    else IO.unit *> deepErrorEffect(n - 1)

  def deepErrorFail(n: Int): IO[Throwable, Unit] =
    if (n == 0) IO.fail(ExampleError)
    else IO.unit *> deepErrorFail(n - 1)

  def fib(n: Int): BigInt =
    if (n <= 1) n
    else fib(n - 1) + fib(n - 2)

  def concurrentFib(n: Int): IO[Throwable, BigInt] =
    if (n <= 1) IO.point[Throwable, BigInt](n)
    else
      for {
        f1 <- concurrentFib(n - 1).fork
        f2 <- concurrentFib(n - 2).fork
        v1 <- f1.join
        v2 <- f2.join
      } yield v1 + v2

  def AsyncUnit[E] = IO.async[E, Unit](_(ExitResult.Completed(())))

  def testMergeAll =
    unsafePerformIO(
      IO.mergeAll[Void, String, Int](List("a", "aa", "aaa", "aaaa").map(IO.point[Void, String](_)))(
        0,
        f = (b, a) => b + a.length
      )
    ) must_=== 10

  def testMergeAllEmpty =
    unsafePerformIO(
      IO.mergeAll[Void, Int, Int](List.empty)(0, _ + _)
    ) must_=== 0
}<|MERGE_RESOLUTION|>--- conflicted
+++ resolved
@@ -86,13 +86,10 @@
 
   RTS regression tests
     regression 1                            $testDeadlockRegression
-<<<<<<< HEAD
+    check interruption regression 1         ${upTo(20.seconds)(testInterruptionRegression1)}
 
   RTS interrupt fiber tests
     sync forever                            $testInterruptSyncForever
-=======
-    check interruption regression 1         ${upTo(20.seconds)(testInterruptionRegression1)}
->>>>>>> 26d09622
   """
 
   def testPoint =
@@ -432,14 +429,6 @@
     e.shutdown() must_=== (())
   }
 
-<<<<<<< HEAD
-  def testInterruptSyncForever = unsafePerformIO(
-    for {
-      f <- IO.sync[Void, Int](1).forever[Void].fork
-      _ <- f.interrupt[Void](new Error("terminate forever"))
-    } yield true
-  )
-=======
   def testInterruptionRegression1 = {
 
     val c = new AtomicInteger(0)
@@ -462,7 +451,13 @@
     )
 
   }
->>>>>>> 26d09622
+
+  def testInterruptSyncForever = unsafePerformIO(
+    for {
+      f <- IO.sync[Void, Int](1).forever[Void].fork
+      _ <- f.interrupt[Void](new Error("terminate forever"))
+    } yield true
+  )
 
   // Utility stuff
   val ExampleError = new Exception("Oh noes!")

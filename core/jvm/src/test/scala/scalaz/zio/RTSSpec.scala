--- conflicted
+++ resolved
@@ -334,14 +334,9 @@
   def testRaceOfValueNever =
     unsafePerformIO(IO.point(42).race(IO.never[Throwable, Int])) == 42
 
-<<<<<<< HEAD
   def testRaceAllOfValues = {
     unsafePerformIO(IO.raceAll[Int, Int](List(IO.fail(42), IO.now(24))).attempt) == Right(24)
   }.pendingUntilFixed
-=======
-  def testRaceAllOfValues =
-    unsafePerformIO(IO.raceAll[Int, Int](List(IO.fail(42).delay(1.second), IO.now(24))).attempt) == Right(24)
->>>>>>> 65d950a0
 
   def testRaceAllOfFailures =
     unsafePerformIO(IO.raceAll[Int, Void](List(IO.fail(42).delay(1.second), IO.fail(24))).attempt) == Left(24)

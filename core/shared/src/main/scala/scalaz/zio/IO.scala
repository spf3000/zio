// Copyright (C) 2017-2018 John A. De Goes. All rights reserved.
package scalaz.zio

import scala.annotation.switch
import scala.concurrent.duration._
import Errors._

import scala.collection.generic.CanBuildFrom
import scala.collection.mutable

/**
 * An `IO[E, A]` ("Eye-Oh of Eeh Aye") is an immutable data structure that
 * describes an effectful action that may fail with an `E`, run forever, or
 * produce a single `A` at some point in the future.
 *
 * Conceptually, this structure is equivalent to `EitherT[F, E, A]` for some
 * infallible effect monad `F`, but because monad transformers perform poorly
 * in Scala, this structure bakes in the `EitherT` without runtime overhead.
 *
 * `IO` values are ordinary immutable values, and may be used like any other
 * values in purely functional code. Because `IO` values just *describe*
 * effects, which must be interpreted by a separate runtime system, they are
 * entirely pure and do not violate referential transparency.
 *
 * `IO` values can efficiently describe the following classes of effects:
 *
 *  * **Pure Values** &mdash; `IO.point`
 *  * **Synchronous Effects** &mdash; `IO.sync`
 *  * **Asynchronous Effects** &mdash; `IO.async`
 *  * **Concurrent Effects** &mdash; `io.fork`
 *  * **Resource Effects** &mdash; `io.bracket`
 *
 * The concurrency model is based on *fibers*, a user-land lightweight thread,
 * which permit cooperative multitasking, fine-grained interruption, and very
 * high performance with large numbers of concurrently executing fibers.
 *
 * `IO` values compose with other `IO` values in a variety of ways to build
 * complex, rich, interactive applications. See the methods on `IO` for more
 * details about how to compose `IO` values.
 *
 * In order to integrate with Scala, `IO` values must be interpreted into the
 * Scala runtime. This process of interpretation executes the effects described
 * by a given immutable `IO` value. For more information on interpreting `IO`
 * values, see the default interpreter in `RTS` or the safe main function in
 * `IOApp`.
 */
sealed abstract class IO[E, A] { self =>

  /**
   * Maps an `IO[E, A]` into an `IO[E, B]` by applying the specified `A => B` function
   * to the output of this action. Repeated applications of `map`
   * (`io.map(f1).map(f2)...map(f10000)`) are guaranteed stack safe to a depth
   * of at least 10,000.
   */
  final def map[B](f: A => B): IO[E, B] = (self.tag: @switch) match {
    case IO.Tags.Point =>
      val io = self.asInstanceOf[IO.Point[E, A]]

      new IO.Point(() => f(io.value()))

    case IO.Tags.Strict =>
      val io = self.asInstanceOf[IO.Strict[E, A]]

      new IO.Strict(f(io.value))

    case IO.Tags.Fail => self.asInstanceOf[IO[E, B]]

    case _ => new IO.FlatMap(self, (a: A) => new IO.Strict(f(a)))
  }

  /**
   * Creates a composite action that represents this action followed by another
   * one that may depend on the value produced by this one.
   *
   * {{{
   * val parsed = readFile("foo.txt").flatMap(file => parseFile(file))
   * }}}
   */
  final def flatMap[B](f0: A => IO[E, B]): IO[E, B] = new IO.FlatMap(self, f0)

  /**
   * Forks this action into its own separate fiber, returning immediately
   * without the value produced by this action.
   *
   * The `Fiber[E, A]` returned by this action can be used to interrupt the
   * forked fiber with some exception, or to join the fiber to "await" its
   * computed value.
   *
   * {{{
   * for {
   *   fiber <- subtask.fork
   *   // Do stuff...
   *   a <- subtask.join
   * } yield a
   * }}}
   */
  final def fork[E2]: IO[E2, Fiber[E, A]] = new IO.Fork(this, None)

  /**
   * A more powerful version of `fork` that allows specifying a handler to be
   * invoked on any exceptions that are not handled by the forked fiber.
   */
  final def fork0[E2](handler: Throwable => Infallible[Unit]): IO[E2, Fiber[E, A]] =
    new IO.Fork(this, Some(handler))

  /**
   * Executes both this action and the specified action in parallel,
   * returning a tuple of their results. If either individual action fails,
   * then the returned action will fail.
   *
   * TODO: Replace with optimized primitive.
   */
  final def par[B](that: IO[E, B]): IO[E, (A, B)] =
    self
      .attempt[E]
      .raceWith(that.attempt[E])(
        {
          case (Left(e), fiberb)  => fiberb.interrupt(TerminatedException(e)) *> IO.fail(e)
          case (Right(a), fiberb) => IO.absolve(fiberb.join).map((b: B) => (a, b))
        }, {
          case (Left(e), fibera)  => fibera.interrupt(TerminatedException(e)) *> IO.fail(e)
          case (Right(b), fibera) => IO.absolve(fibera.join).map((a: A) => (a, b))
        }
      )

  /**
   * Races this action with the specified action, returning the first
   * result to produce an `A`, whichever it is. If neither action succeeds,
   * then the action will be terminated with some error.
   */
  final def race(that: IO[E, A]): IO[E, A] =
    raceWith(that)((a, fiber) => fiber.interrupt(LostRace(Right(fiber))).const(a),
                   (a, fiber) => fiber.interrupt(LostRace(Left(fiber))).const(a))

  /**
   * Races this action with the specified action, invoking the
   * specified finisher as soon as one value or the other has been computed.
   */
  final def raceWith[B, C](that: IO[E, B])(finishLeft: (A, Fiber[E, B]) => IO[E, C],
                                           finishRight: (B, Fiber[E, A]) => IO[E, C]): IO[E, C] =
    new IO.Race[E, A, B, C](self, that, finishLeft, finishRight)

  /**
   * Executes this action and returns its value, if it succeeds, but
   * otherwise executes the specified action.
   */
  final def orElse(that: => IO[E, A]): IO[E, A] =
    self.redeem(_ => that)(IO.now)

  /**
   * Maps over the error type. This can be used to lift a "smaller" error into
   * a "larger" error.
   */
  final def leftMap[E2](f: E => E2): IO[E2, A] =
    self.redeem[E2, A](e => IO.fail(f(e)))(IO.now)

  /**
   * Lets define separate continuations for the case of failure (`err`) or
   * success (`succ`). Executes this action and based on the result executes
   * the next action, `err` or `succ`.
   * This method is useful for recovering from `IO` actions that may fail
   * just as `attempt` is, but it has better performance since no intermediate
   * value is allocated and does not requiere subsequent calls
   * to `flatMap` to define the next action.
   *
   * The error parameter of the returned `IO` may be chosen arbitrarily, since
   * it will depend on the `IO`s returned by the given continuations.
   */
  final def redeem[E2, B](err: E => IO[E2, B])(succ: A => IO[E2, B]): IO[E2, B] =
    (self.tag: @switch) match {
      case IO.Tags.Fail =>
        val io = self.asInstanceOf[IO.Fail[E, A]]
        err(io.error)

      case _ => new IO.Attempt(self, err, succ)
    }

  /**
   * Executes this action, capturing both failure and success and returning
   * the result in an `Either`. This method is useful for recovering from
   * `IO` actions that may fail.
   *
   * The error parameter of the returned `IO` may be chosen arbitrarily, since
   * it is guaranteed the `IO` action does not raise any errors.
   */
  final def attempt[E2]: IO[E2, Either[E, A]] =
    self.redeem[E2, Either[E, A]](IO.nowLeft)(IO.nowRight)

  /**
   * When this action represents acquisition of a resource (for example,
   * opening a file, launching a thread, etc.), `bracket` can be used to ensure
   * the acquisition is not interrupted and the resource is released.
   *
   * The function does two things:
   *
   * 1. Ensures this action, which acquires the resource, will not be
   * interrupted. Of course, acquisition may fail for internal reasons (an
   * uncaught exception).
   * 2. Ensures the `release` action will not be interrupted, and will be
   * executed so long as this action successfully acquires the resource.
   *
   * In between acquisition and release of the resource, the `use` action is
   * executed.
   *
   * If the `release` action fails, then the entire action will fail even
   * if the `use` action succeeds. If this fail-fast behavior is not desired,
   * errors produced by the `release` action can be caught and ignored.
   *
   * {{{
   * openFile("data.json").bracket(closeFile) { file =>
   *   for {
   *     header <- readHeader(file)
   *     ...
   *   } yield result
   * }
   * }}}
   */
  final def bracket[B](release: A => Infallible[Unit])(use: A => IO[E, B]): IO[E, B] =
    new IO.Bracket(this, (_: ExitResult[E, B], a: A) => release(a), use)

  /**
   * A more powerful version of `bracket` that provides information on whether
   * or not `use` succeeded to the release action.
   */
  final def bracket0[B](release: (ExitResult[E, B], A) => Infallible[Unit])(use: A => IO[E, B]): IO[E, B] =
    new IO.Bracket(this, release, use)

  /**
   * A less powerful variant of `bracket` where the value produced by this
   * action is not needed.
   */
  final def bracket_[B](release: Infallible[Unit])(use: IO[E, B]): IO[E, B] =
    self.bracket(_ => release)(_ => use)

  /**
   * Executes the specified finalizer, whether this action succeeds, fails, or
   * is interrupted.
   */
  final def ensuring(finalizer: Infallible[Unit]): IO[E, A] =
    IO.unit.bracket(_ => finalizer)(_ => self)

  /**
   * Executes the release action only if there was an error.
   */
  final def bracketOnError[B](release: A => Infallible[Unit])(use: A => IO[E, B]): IO[E, B] =
    bracket0(
      (r: ExitResult[E, B], a: A) =>
        r match {
          case ExitResult.Failed(_)     => release(a)
          case ExitResult.Terminated(_) => release(a)
          case _                        => IO.unit
      }
    )(use)

  /**
   * Runs one of the specified cleanup actions if this action errors, providing the
   * error to the cleanup action. The cleanup action will not be interrupted.
   * Cleanup actions for handled and unhandled errors can be provided separately.
   */
  final def onError(cleanupT: Throwable => Infallible[Unit])(cleanupE: E => Infallible[Unit]): IO[E, A] =
    IO.unit[E]
      .bracket0(
        (r: ExitResult[E, A], a: Unit) =>
          r match {
            case ExitResult.Failed(e)     => cleanupE(e)
            case ExitResult.Terminated(t) => cleanupT(t)
            case _                        => IO.unit
        }
      )(_ => self)

  /**
   * Supervises this action, which ensures that any fibers that are forked by
   * the action are interrupted with the specified error when this action
   * completes.
   */
  final def supervised(error: Throwable): IO[E, A] = new IO.Supervise(self, error)

  /**
   * Performs this action non-interruptibly. This will prevent the action from
   * being terminated externally, but the action may fail for internal reasons
   * (e.g. an uncaught error) or terminate due to defect.
   */
  final def uninterruptibly: IO[E, A] = new IO.Uninterruptible(self)

  /**
   * Recovers from all errors.
   *
   * {{{
   * openFile("config.json").catchAll(_ => IO.now(defaultConfig))
   * }}}
   */
  final def catchAll[E2](h: E => IO[E2, A]): IO[E2, A] =
    self.redeem[E2, A](h)(IO.now)

  /**
   * Recovers from some or all of the error cases.
   *
   * {{{
   * openFile("data.json").catchSome {
   *   case FileNotFoundException(_) => openFile("backup.json")
   * }
   * }}}
   */
  final def catchSome(pf: PartialFunction[E, IO[E, A]]): IO[E, A] = {
    def tryRescue(t: E): IO[E, A] = pf.applyOrElse(t, (_: E) => IO.fail(t))

    self.redeem[E, A](tryRescue)(IO.now)
  }

  /**
   * Maps this action to the specified constant while preserving the
   * effects of this action.
   */
  final def const[B](b: => B): IO[E, B] = self.map(_ => b)

  /**
   * A variant of `flatMap` that ignores the value produced by this action.
   */
  final def *>[B](io: => IO[E, B]): IO[E, B] = self.flatMap(_ => io)

  /**
   * Sequences the specified action after this action, but ignores the
   * value produced by the action.
   */
  final def <*[B](io: => IO[E, B]): IO[E, A] = self.flatMap(io.const(_))

  /**
   * Sequentially zips this effect with the specified effect using the
   * specified combiner function.
   */
  final def zipWith[B, C](that: IO[E, B])(f: (A, B) => C): IO[E, C] =
    self.flatMap(a => that.map(b => f(a, b)))

  /**
   * Repeats this action forever (until the first error).
   */
  final def forever[B]: IO[E, B] = self *> self.forever

  /**
   * Retries continuously until this action succeeds.
   */
  final def retry: IO[E, A] = self orElse retry

  /**
   * Retries this action the specified number of times, until the first success.
   * Note that the action will always be run at least once, even if `n < 1`.
   */
  final def retryN(n: Int): IO[E, A] = retryBackoff(n, 1.0, Duration.fromNanos(0))

  /**
   * Retries continuously until the action succeeds or the specified duration
   * elapses.
   */
  final def retryFor[B](z: B)(f: A => B)(duration: Duration): IO[E, B] =
    retry.map(f).race(IO.sleep[E](duration) *> IO.now[E, B](z))

  /**
   * Retries continuously, increasing the duration between retries each time by
   * the specified multiplication factor, and stopping after the specified upper
   * limit on retries.
   */
  final def retryBackoff(n: Int, factor: Double, duration: Duration): IO[E, A] =
    if (n <= 1) self
    else self orElse (IO.sleep(duration) *> retryBackoff(n - 1, factor, duration * factor))

  /**
   * Repeats this action continuously until the first error, with the specified
   * interval between each full execution.
   */
  final def repeat[B](interval: Duration): IO[E, B] =
    self *> IO.sleep(interval) *> repeat(interval)

  /**
   * Repeats this action n time.
   */
  final def repeatN(n: Int): IO[E, A] = if (n <= 1) self else self *> repeatN(n - 1)

  /**
   * Repeats this action n time with a specified function, which computes
   * a return value.
   */
  final def repeatNFold[B](n: Int)(b: B, f: (B, A) => B): IO[E, B] =
    if (n < 1) IO.now(b) else self.flatMap(a => repeatNFold(n - 1)(f(b, a), f))

  /**
   * Repeats this action continuously until the first error, with the specified
   * interval between the start of each full execution. Note that if the
   * execution of this action takes longer than the specified interval, then the
   * action will instead execute as quickly as possible, but not
   * necessarily at the specified interval.
   */
  final def repeatFixed[B](interval: Duration): IO[E, B] =
    repeatFixed0(IO.sync(System.nanoTime()))(interval)

  final def repeatFixed0[B](nanoTime: IO[Void, Long])(interval: Duration): IO[E, B] = {
    val gapNs = interval.toNanos

    def tick(start: Long, n: Int): IO[E, B] =
      self *> nanoTime.widenError[E].flatMap { now =>
        val await = ((start + n * gapNs) - now).max(0L)

        IO.sleep(await.nanoseconds) *> tick(start, n + 1)
      }

    nanoTime.widenError[E].flatMap { start =>
      tick(start, 1)
    }
  }

  /**
   * Repeats this action continuously until the function returns false.
   */
  final def doWhile(f: A => Boolean): IO[E, A] =
    self.flatMap(a => if (f(a)) doWhile(f) else IO.now(a))

  /**
   * Maps this action to one producing unit, but preserving the effects of
   * this action.
   */
  final def toUnit: IO[E, Unit] = const(())

  /**
   * Calls the provided function with the result of this action, and
   * sequences the resulting action after this action, but ignores the
   * value produced by the action.
   *
   * {{{
   * readFile("data.json").peek(putStrLn)
   * }}}
   */
  final def peek[B](f: A => IO[E, B]): IO[E, A] = self.flatMap(a => f(a).const(a))

  /**
   * Times out this action by the specified duration.
   *
   * {{{
   * action.timeout(1.second)
   * }}}
   */
  final def timeout[B](z: B)(f: A => B)(duration: Duration): IO[E, B] = {
    val timer = IO.now[E, B](z)
    self.map(f).race(timer.delay(duration))
  }

  /**
   * Returns a new action that executes this one and times the execution.
   */
  final def timed: IO[E, (Duration, A)] = timed0(IO.sync(System.nanoTime()))

  /**
   * A more powerful variation of `timed` that allows specifying the clock.
   */
  final def timed0(nanoTime: IO[E, Long]): IO[E, (Duration, A)] =
    summarized[Long, Duration]((start, end) => Duration.fromNanos(end - start))(nanoTime)

  /**
   * Summarizes a action by computing some value before and after execution, and
   * then combining the values to produce a summary, together with the result of
   * execution.
   */
  final def summarized[B, C](f: (B, B) => C)(summary: IO[E, B]): IO[E, (C, A)] =
    for {
      start <- summary
      value <- self
      end   <- summary
    } yield (f(start, end), value)

  /**
   * Delays this action by the specified amount of time.
   */
  final def delay(duration: Duration): IO[E, A] =
    IO.sleep(duration) *> self

  /**
   * Runs this action in a new fiber, resuming when the fiber terminates.
   */
  final def run[E2]: IO[E2, ExitResult[E, A]] = new IO.Run(self)

  /**
   * An integer that identifies the term in the `IO` sum type to which this
   * instance belongs (e.g. `IO.Tags.Point`).
   */
  def tag: Int
}

object IO {

  @inline
  private final def nowLeft[E1, E2, A]: E2 => IO[E1, Either[E2, A]] =
    _nowLeft.asInstanceOf[E2 => IO[E1, Either[E2, A]]]

  private val _nowLeft: Any => IO[Any, Either[Any, Any]] =
    e2 => IO.now[Any, Either[Any, Any]](Left(e2))

  @inline
  private final def nowRight[E1, E2, A]: A => IO[E1, Either[E2, A]] =
    _nowRight.asInstanceOf[A => IO[E1, Either[E2, A]]]

  private val _nowRight: Any => IO[Any, Either[Any, Any]] =
    a => IO.now[Any, Either[Any, Any]](Right(a))

  final object Tags {
    final val FlatMap         = 0
    final val Point           = 1
    final val Strict          = 2
    final val SyncEffect      = 3
    final val Fail            = 4
    final val AsyncEffect     = 5
    final val AsyncIOEffect   = 6
    final val Attempt         = 7
    final val Fork            = 8
    final val Race            = 9
    final val Suspend         = 10
    final val Bracket         = 11
    final val Uninterruptible = 12
    final val Sleep           = 13
    final val Supervise       = 14
    final val Terminate       = 15
    final val Supervisor      = 16
    final val Run             = 17
  }
  final class FlatMap[E, A0, A] private[IO] (val io: IO[E, A0], val flatMapper: A0 => IO[E, A]) extends IO[E, A] {
    override def tag = Tags.FlatMap
  }

  final class Point[E, A] private[IO] (val value: () => A) extends IO[E, A] {
    override def tag = Tags.Point
  }

  final class Strict[E, A] private[IO] (val value: A) extends IO[E, A] {
    override def tag = Tags.Strict
  }

  final class SyncEffect[E, A] private[IO] (val effect: () => A) extends IO[E, A] {
    override def tag = Tags.SyncEffect
  }

  final class Fail[E, A] private[IO] (val error: E) extends IO[E, A] {
    override def tag = Tags.Fail
  }

  final class AsyncEffect[E, A] private[IO] (val register: (ExitResult[E, A] => Unit) => Async[E, A]) extends IO[E, A] {
    override def tag = Tags.AsyncEffect
  }

  final class AsyncIOEffect[E, A] private[IO] (val register: (ExitResult[E, A] => Unit) => IO[E, Unit])
      extends IO[E, A] {
    override def tag = Tags.AsyncIOEffect
  }

  final class Attempt[E1, E2, A, B] private[IO] (val value: IO[E1, A],
                                                 val err: E1 => IO[E2, B],
                                                 val succ: A => IO[E2, B])
      extends IO[E2, B]
      with Function[A, IO[E2, B]] {

    override def tag = Tags.Attempt

    final def apply(v: A): IO[E2, B] = succ(v)
  }

  final class Fork[E1, E2, A] private[IO] (val value: IO[E1, A], val handler: Option[Throwable => Infallible[Unit]])
      extends IO[E2, Fiber[E1, A]] {
    override def tag = Tags.Fork
  }

  final class Race[E, A0, A1, A] private[IO] (val left: IO[E, A0],
                                              val right: IO[E, A1],
                                              val finishLeft: (A0, Fiber[E, A1]) => IO[E, A],
                                              val finishRight: (A1, Fiber[E, A0]) => IO[E, A])
      extends IO[E, A] {
    override def tag = Tags.Race
  }

  final class Suspend[E, A] private[IO] (val value: () => IO[E, A]) extends IO[E, A] {
    override def tag = Tags.Suspend
  }

  final class Bracket[E, A, B] private[IO] (val acquire: IO[E, A],
                                            val release: (ExitResult[E, B], A) => Infallible[Unit],
                                            val use: A => IO[E, B])
      extends IO[E, B] {
    override def tag = Tags.Bracket
  }

  final class Uninterruptible[E, A] private[IO] (val io: IO[E, A]) extends IO[E, A] {
    override def tag = Tags.Uninterruptible
  }

  final class Sleep[E] private[IO] (val duration: Duration) extends IO[E, Unit] {
    override def tag = Tags.Sleep
  }

  final class Supervise[E, A] private[IO] (val value: IO[E, A], val error: Throwable) extends IO[E, A] {
    override def tag = Tags.Supervise
  }

  final class Terminate[E, A] private[IO] (val cause: Throwable) extends IO[E, A] {
    override def tag = Tags.Terminate
  }

  final class Supervisor[E] private[IO] () extends IO[E, Throwable => Infallible[Unit]] {
    override def tag = Tags.Supervisor
  }

  final class Run[E1, E2, A] private[IO] (val value: IO[E1, A]) extends IO[E2, ExitResult[E1, A]] {
    override def tag = Tags.Run
  }

  /**
   * Lifts a strictly evaluated value into the `IO` monad.
   */
  final def now[E, A](a: A): IO[E, A] = new Strict(a)

  /**
   * Lifts a non-strictly evaluated value into the `IO` monad. Do not use this
   * function to capture effectful code. The result is undefined but may
   * include duplicated effects.
   */
  final def point[E, A](a: => A): IO[E, A] = new Point(() => a)

  /**
   * Creates an `IO` value that represents failure with the specified error.
   * The moral equivalent of `throw` for pure code.
   */
  final def fail[E, A](error: E): IO[E, A] = new Fail(error)

  /**
   * Strictly-evaluated unit lifted into the `IO` monad.
   */
  final def unit[E]: IO[E, Unit] = Unit.asInstanceOf[IO[E, Unit]]

  /**
   * Sleeps for the specified duration. This is always asynchronous.
   */
  final def sleep[E](duration: Duration): IO[E, Unit] = new Sleep(duration)

  /**
   * Supervises the specified action, which ensures that any actions directly
   * forked by the action are killed with the specified error upon the action's
   * own termination.
   */
  final def supervise[E, A](io: IO[E, A], error: Throwable): IO[E, A] = new Supervise(io, error)

  /**
   * Flattens a nested action.
   */
  final def flatten[E, A](io: IO[E, IO[E, A]]): IO[E, A] = io.flatMap(a => a)

  /**
   * Lazily produces an `IO` value whose construction may have actional costs
   * that should be deferred until evaluation.
   *
   * Do not use this method to effectfully construct `IO` values. The results
   * will be undefined and most likely involve the physical explosion of your
   * computer in a heap of rubble.
   */
  final def suspend[E, A](io: => IO[E, A]): IO[E, A] = new Suspend(() => io)

  /**
   * Terminates the fiber executing this action, running all finalizers.
   */
  final def terminate[E, A](t: Throwable): IO[E, A] = new Terminate(t)

  /**
   * Imports a synchronous effect into a pure `IO` value.
   *
   * {{{
   * val nanoTime: IO[Void, Long] = IO.sync(System.nanoTime())
   * }}}
   */
  final def sync[E, A](effect: => A): IO[E, A] = new SyncEffect(() => effect)

  /**
   *
   * Imports a synchronous effect into a pure `IO` value, translating any
   * throwables into a `Throwable` failure in the returned value.
   *
   * {{{
   * def putStrLn(line: String): IO[Throwable, Unit] = IO.syncThrowable(println(line))
   * }}}
   */
  final def syncThrowable[A](effect: => A): IO[Throwable, A] =
    syncCatch(effect) {
      case t: Throwable => t
    }

  /**
   *
   * Imports a synchronous effect into a pure `IO` value, translating any
   * exceptions into an `Exception` failure in the returned value.
   *
   * {{{
   * def putStrLn(line: String): IO[Exception, Unit] = IO.syncException(println(line))
   * }}}
   */
  final def syncException[A](effect: => A): IO[Exception, A] =
    syncCatch(effect) {
      case e: Exception => e
    }

  /**
   * Safely imports an exception-throwing synchronous effect into a pure `IO`
   * value, translating the specified throwables into `E` with the provided
   * user-defined function.
   */
  final def syncCatch[E, A](effect: => A)(f: PartialFunction[Throwable, E]): IO[E, A] =
    IO.absolve[E, A](
      IO.sync(
        try {
          val result = effect
          Right(result)
        } catch f andThen (Left[E, A](_))
      )
    )

  /**
   * Imports an asynchronous effect into a pure `IO` value. See `async0` for
   * the more expressive variant of this function.
   */
  final def async[E, A](register: (ExitResult[E, A] => Unit) => Unit): IO[E, A] =
    new AsyncEffect(callback => {
      register(callback)

      Async.later[E, A]
    })

  /**
   * Imports an asynchronous effect into a pure `IO` value. This formulation is
   * necessary when the effect is itself expressed in terms of `IO`.
   */
  final def asyncPure[E, A](register: (ExitResult[E, A] => Unit) => IO[E, Unit]): IO[E, A] = new AsyncIOEffect(register)

  /**
   * Imports an asynchronous effect into a pure `IO` value. The effect has the
   * option of returning the value synchronously, which is useful in cases
   * where it cannot be determined if the effect is synchronous or asynchronous
   * until the effect is actually executed. The effect also has the option of
   * returning a canceler, which will be used by the runtime to cancel the
   * asynchronous effect if the fiber executing the effect is interrupted.
   */
  final def async0[E, A](register: (ExitResult[E, A] => Unit) => Async[E, A]): IO[E, A] = new AsyncEffect(register)

  /**
   * Returns a action that will never produce anything. The moral
   * equivalent of `while(true) {}`, only without the wasted CPU cycles.
   */
  final def never[E, A]: IO[E, A] = Never.asInstanceOf[IO[E, A]]

  /**
   * Submerges the error case of an `Either` into the `IO`. The inverse
   * operation of `IO.attempt`.
   */
  final def absolve[E, A](v: IO[E, Either[E, A]]): IO[E, A] =
    v.flatMap(_.fold[IO[E, A]](IO.fail, IO.now))

  /**
   * Retrieves the supervisor associated with the fiber running the action
   * returned by this method.
   */
  def supervisor[E]: IO[E, Throwable => Infallible[Unit]] = new Supervisor()

  /**
   * Requires that the given `IO[E, Option[A]]` contain a value. If there is no
   * value, then the specified error will be raised.
   */
  final def require[E, A](error: E): IO[E, Option[A]] => IO[E, A] =
    (io: IO[E, Option[A]]) => io.flatMap(_.fold[IO[E, A]](IO.fail[E, A](error))(IO.now[E, A]))

  final def forkAll[E, E2, A](as: List[IO[E, A]]): IO[E2, Fiber[E, List[A]]] =
    as.foldRight(IO.point[E2, Fiber[E, List[A]]](Fiber.point(List.empty))) {
      case (a, as) =>
        for {
          fiberA  <- a.fork
          fiberAs <- as
        } yield fiberA.zipWith(fiberAs)(_ :: _)
    }

  /**
   * Apply the function fn to each element of the `TraversableOnce[A]` and
   * return the results in a new `TraversableOnce[B]`.
   */
  def traverse[E, A, B, M[X] <: TraversableOnce[X]](
    in: M[A]
  )(fn: A => IO[E, B])(implicit cbf: CanBuildFrom[M[A], B, M[B]]): IO[E, M[B]] =
    in.foldLeft(point[E, mutable.Builder[B, M[B]]](cbf(in)))((io, b) => io.zipWith(fn(b))(_ += _))
      .map(_.result())

  /**
<<<<<<< HEAD
   * Evaluate the elements of a traversable data structure in parallel
   * and collect the results.
   *
   * _Note_: ordering in the input collection is not preserved
   */
  def parTraverse[E, A, B, M[X] <: TraversableOnce[X]](
    in: M[A]
  )(fn: A => IO[E, B])(implicit cbf: CanBuildFrom[M[A], B, M[B]]): IO[E, M[B]] =
    for {
      ref <- IORef[E, List[B]](Nil)
      _ <- in.foldLeft(unit[E])(
            (io, a) => io.par(fn(a)).flatMap { case (_, b) => ref.modify(b :: _) *> unit }
          )
      bs <- ref.read
    } yield bs.foldLeft(cbf(in))(_ += _).result()
=======
   * Evaluate each effect in the structure from left to right, and collect
   * the results.
   */
  def sequence[E, A, M[X] <: TraversableOnce[X]](
    in: M[IO[E, A]]
  )(implicit cbf: CanBuildFrom[M[IO[E, A]], A, M[A]]): IO[E, M[A]] =
    traverse(in)(identity)
>>>>>>> 2f8ec47d

  /**
   * Races a traversable collection of `IO[E, A]` against each other. If all of
   * them fail, the last error is returned.
   *
   * _Note_: if the collection is empty, there is no action that can either
   * succeed or fail. Therefore, the only possible output is an IO action
   * that never terminates.
   */
  def raceAll[E, A](t: TraversableOnce[IO[E, A]]): IO[E, A] =
    t.foldLeft(IO.never[E, A])(_ race _)

  /**
   * Races a non-empty traversable collection of `IO[E, A]` against each other.
   * If all of them fail, the last error is returned.
   */
  def raceAll1[E, A](h: IO[E, A], t: TraversableOnce[IO[E, A]]): IO[E, A] =
    h.race(raceAll(t))

  /**
   * Reduces a list of IO to a single IO, works in parallel.
   */
  def reduceAll[E, A](a: IO[E, A], as: TraversableOnce[IO[E, A]])(f: (A, A) => A): IO[E, A] =
    as.foldLeft(a) { (l, r) =>
      l.par(r).map(f.tupled)
    }

  /**
   * Merges a list of IO to a single IO, works in parallel.
   */
  def mergeAll[E, A, B](in: TraversableOnce[IO[E, A]])(zero: B, f: (B, A) => B): IO[E, B] =
    in.foldLeft(IO.point[E, B](zero))((acc, a) => acc.par(a).map(f.tupled))

  private final val Never: IO[Void, Any] =
    IO.async[Void, Any] { (k: (ExitResult[Void, Any]) => Unit) =>
      }

  private final val Unit: IO[Void, Unit] = now(())

}<|MERGE_RESOLUTION|>--- conflicted
+++ resolved
@@ -787,7 +787,6 @@
       .map(_.result())
 
   /**
-<<<<<<< HEAD
    * Evaluate the elements of a traversable data structure in parallel
    * and collect the results.
    *
@@ -803,7 +802,8 @@
           )
       bs <- ref.read
     } yield bs.foldLeft(cbf(in))(_ += _).result()
-=======
+
+  /**
    * Evaluate each effect in the structure from left to right, and collect
    * the results.
    */
@@ -811,7 +811,6 @@
     in: M[IO[E, A]]
   )(implicit cbf: CanBuildFrom[M[IO[E, A]], A, M[A]]): IO[E, M[A]] =
     traverse(in)(identity)
->>>>>>> 2f8ec47d
 
   /**
    * Races a traversable collection of `IO[E, A]` against each other. If all of
